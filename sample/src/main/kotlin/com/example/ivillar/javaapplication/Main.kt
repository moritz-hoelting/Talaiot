package com.example.ivillar.javaapplication

class Main {
<<<<<<< HEAD
    fun main(args: Array<String>) {
        println("Hello world!")
=======
    fun main() {
        System.out.println("Hello world!")
>>>>>>> 346746bd
    }
}<|MERGE_RESOLUTION|>--- conflicted
+++ resolved
@@ -1,12 +1,7 @@
 package com.example.ivillar.javaapplication
 
 class Main {
-<<<<<<< HEAD
     fun main(args: Array<String>) {
         println("Hello world!")
-=======
-    fun main() {
-        System.out.println("Hello world!")
->>>>>>> 346746bd
     }
 }