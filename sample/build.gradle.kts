import com.cdsap.talaiot.logger.LogTracker
import com.cdsap.talaiot.publisher.Publisher
import com.cdsap.talaiot.entities.ExecutionReport

repositories {
    jcenter()
    mavenCentral()
    google()
    mavenLocal()
}

plugins {
    kotlin("jvm") version "1.3.60"
    id("talaiot") version "1.1.1-SNAPSHOT"
}

dependencies {
<<<<<<< HEAD
    implementation ("org.jetbrains.kotlin:kotlin-stdlib:1.3.60")
=======
    implementation("org.jetbrains.kotlin:kotlin-stdlib:1.3.60")
>>>>>>> 461bb331
}
talaiot {
    logger = LogTracker.Mode.INFO
    publishers {
        timelinePublisher = true
        taskDependencyGraphPublisher {
            html = true
            gexf = true
        }
        influxDbPublisher {
            dbName = "tracking"
            url = "http://localhost:8086"
            taskMetricName = "task"
            buildMetricName = "build"
        }
        rethinkDbPublisher {
            dbName = "tracking"
            url = "http://localhost:8086"
            taskTableName = "task"
            buildTableName = "build"
        }
        customPublisher = CustomPublisher()
    }
}

class CustomPublisher : Publisher {

    override fun publish(report: ExecutionReport) {
        println("[CustomPublisher] : Number of tasks = ${report.tasks?.size}")
    }
}<|MERGE_RESOLUTION|>--- conflicted
+++ resolved
@@ -15,12 +15,9 @@
 }
 
 dependencies {
-<<<<<<< HEAD
     implementation ("org.jetbrains.kotlin:kotlin-stdlib:1.3.60")
-=======
-    implementation("org.jetbrains.kotlin:kotlin-stdlib:1.3.60")
->>>>>>> 461bb331
 }
+
 talaiot {
     logger = LogTracker.Mode.INFO
     publishers {
