--- conflicted
+++ resolved
@@ -28,15 +28,6 @@
             implementationClass = "com.cdsap.talaiot.TalaiotPlugin"
         }
         dependencies {
-<<<<<<< HEAD
-            api("io.github.rybalkinsd:kohttp:0.10.0")
-            api("guru.nidi:graphviz-java:0.8.3")
-            api("org.influxdb:influxdb-java:2.15")
-            api("com.github.oshi:oshi-core:3.13.3")
-            api("com.google.code.gson:gson:2.8.5")
-            api("org.elasticsearch.client:elasticsearch-rest-high-level-client:7.3.0")
-            testImplementation("io.kotlintest:kotlintest-runner-junit5:3.4.2")
-=======
             implementation("io.github.rybalkinsd:kohttp:0.10.0")
             implementation("guru.nidi:graphviz-java:0.8.3")
             implementation("org.influxdb:influxdb-java:2.15")
@@ -45,7 +36,6 @@
             implementation("org.elasticsearch.client:elasticsearch-rest-high-level-client:7.3.0")
             implementation("com.rethinkdb:rethinkdb-driver:2.3.3")
             testImplementation("io.kotlintest:kotlintest-runner-junit5:3.3.2")
->>>>>>> 461bb331
             testImplementation(gradleTestKit())
             testImplementation("org.testcontainers:testcontainers:1.11.3")
             testImplementation("org.testcontainers:influxdb:1.11.3")
