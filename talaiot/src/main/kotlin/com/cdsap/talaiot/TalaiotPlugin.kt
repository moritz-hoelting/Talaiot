package com.cdsap.talaiot

import com.cdsap.talaiot.logger.LogTrackerImpl
import com.cdsap.talaiot.provider.MetricsProvider
import com.cdsap.talaiot.provider.PublishersProvider
import com.cdsap.talaiot.publisher.TalaiotPublisherImpl
import org.gradle.api.Plugin
import org.gradle.api.Project

/**
 * Talaiot main Plugin.
 * Talaiot is a simple and extensible plugin targeting teams using Gradle Build System. It records the duration of
 * your Gradle tasks helping to understand problems of the build and detecting bottlenecks. For every record,
 * it will add additional information defined by default or custom metrics.
 *
 * usage:
 * plugins{
 *   id("talaiot")
 * }
 */
class TalaiotPlugin : Plugin<Project> {

    override fun apply(target: Project) {
        val extension: TalaiotExtension = target.extensions.create("talaiot", TalaiotExtension::class.java, target)
        initPlugin(extension, target)
    }

    /**
     * Initialization of the plugin. The plugin requires a hook in the TaskExecutionListener and BuildListener to start
     * tracking the information of the tasks.
     * Additionally we need the information of which metrics and providers will be used in the execution.
     *
     * @param extension Talaiot extension that contains the configuration
     * @param project Gradle project used to to retrieve properties or general configurations.
     */
    private fun initPlugin(extension: TalaiotExtension, project: Project) {
<<<<<<< HEAD
        val logger = LogTrackerImpl(extension.logger)
        val metrics = MetricsProvider(project)
        val publishers = PublishersProvider(project, logger)
        val talaiotPublisher = TalaiotPublisherImpl(
            project,
            logger,
            metrics,
            publishers
        )
        val listener = TalaiotListener(talaiotPublisher, extension)
=======
        val listener = TalaiotListener(project, extension)
>>>>>>> 0bad46c4
        project.gradle.addBuildListener(listener)
    }
}<|MERGE_RESOLUTION|>--- conflicted
+++ resolved
@@ -34,20 +34,7 @@
      * @param project Gradle project used to to retrieve properties or general configurations.
      */
     private fun initPlugin(extension: TalaiotExtension, project: Project) {
-<<<<<<< HEAD
-        val logger = LogTrackerImpl(extension.logger)
-        val metrics = MetricsProvider(project)
-        val publishers = PublishersProvider(project, logger)
-        val talaiotPublisher = TalaiotPublisherImpl(
-            project,
-            logger,
-            metrics,
-            publishers
-        )
-        val listener = TalaiotListener(talaiotPublisher, extension)
-=======
         val listener = TalaiotListener(project, extension)
->>>>>>> 0bad46c4
         project.gradle.addBuildListener(listener)
     }
 }