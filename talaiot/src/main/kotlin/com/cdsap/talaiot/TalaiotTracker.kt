--- conflicted
+++ resolved
@@ -77,13 +77,8 @@
     fun taskDependencies(task: Task) = task.taskDependencies.getDependencies(task).map { it.path }
 }
 
-<<<<<<< HEAD
-
 data class NodeArgument(val task: String, var ms: Long, var counter: Int)
 data class GraphTask(val node: NodeArgument)
-=======
-data class NodeArgument(val task: String, var ms: Long, var counter: Int)
-
 private fun getModule(path: String): String {
     val module = path.split(":")
 
@@ -91,6 +86,4 @@
         .dropLast(1)
         .joinToString(separator = ":")
     else "no_module"
-}
-
->>>>>>> c58f6be3
+}