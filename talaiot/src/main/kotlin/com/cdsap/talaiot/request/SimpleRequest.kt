package com.cdsap.talaiot.request

import com.cdsap.talaiot.logger.LogTracker
import io.github.rybalkinsd.kohttp.dsl.httpPost
import okhttp3.RequestBody
import okhttp3.Response


class SimpleRequest(mode: LogTracker) : Request {
    override var logTracker = mode

    override fun send(url: String, content: String) {
        println("sdldldldldldl")
        println(url)
        val response: Response = httpPost {
            host = url

<<<<<<< HEAD
            body {
                RequestBody.create(null, content)
=======
        val client = HttpClient(OkHttp)
        GlobalScope.launch {
            try {
                val response = client.post<String>(URL(url)) {
                    body = content
                    build()
                }
                if (response.isNotEmpty()) {
                    logTracker.log(response)
                }
            } catch (e: Exception) {
                logTracker.log(e.message ?: "error requesting $url")
>>>>>>> d19aff33
            }


        }
        println(response.message())
        // val response: Response = httpPost {

        //  }
    }
//        val response: Response = httPost{
//    }
//    ]
//    val client = HttpClient(OkHttp)
//
//
//    GlobalScope.launch
//    {
//        try {
//            val response = client.post<String>(URL(url)) {
//                body = content
//                build()
//            }
//            if (response.isNotEmpty()) {
//                logTracker.log(response)
//            }
//        } catch (e: Exception) {
//            logTracker.log(e.message ?: "error requesting $url")
//        }
//    }
//    logTracker.log(url)
//}
}<|MERGE_RESOLUTION|>--- conflicted
+++ resolved
@@ -13,25 +13,14 @@
         println("sdldldldldldl")
         println(url)
         val response: Response = httpPost {
-            host = url
 
-<<<<<<< HEAD
+            host = "http://localhost"
+            port = 8086
+            path = "write?db=tracking"
+
+
             body {
                 RequestBody.create(null, content)
-=======
-        val client = HttpClient(OkHttp)
-        GlobalScope.launch {
-            try {
-                val response = client.post<String>(URL(url)) {
-                    body = content
-                    build()
-                }
-                if (response.isNotEmpty()) {
-                    logTracker.log(response)
-                }
-            } catch (e: Exception) {
-                logTracker.log(e.message ?: "error requesting $url")
->>>>>>> d19aff33
             }
 
 
