--- conflicted
+++ resolved
@@ -6,7 +6,6 @@
 import com.cdsap.talaiot.filter.TaskFilterProcessor
 import com.cdsap.talaiot.logger.LogTracker
 import com.cdsap.talaiot.provider.Provider
-import org.gradle.api.Project
 
 /**
  * Implementation of TalaiotPublisher.
@@ -18,34 +17,20 @@
  * the TaskDependencyGraphPublisher
  */
 class TalaiotPublisherImpl(
-<<<<<<< HEAD
-    project: Project,
+    extension: TalaiotExtension,
     logger: LogTracker,
     private val metricsProvider: Provider<Map<String, String>>,
     private val publisherProvider: Provider<List<Publisher>>
-=======
-    val project: Project,
-    extension: TalaiotExtension,
-    val logger: LogTracker
->>>>>>> 0bad46c4
 ) : TalaiotPublisher {
-    private val taskFilterProcessor: TaskFilterProcessor
-
-    init {
-<<<<<<< HEAD
-        val extension: TalaiotExtension? = project.extensions.getByType(TalaiotExtension::class.java)
-        taskFilterProcessor = TaskFilterProcessor(logger, extension?.filter)
-=======
-        taskFilterProcessor = TaskFilterProcessor(logger, extension.filter)
-
->>>>>>> 0bad46c4
-    }
+    private val taskFilterProcessor: TaskFilterProcessor = TaskFilterProcessor(logger, extension.filter)
 
     override fun publish(taskLengthList: MutableList<TaskLength>) {
+
         val taskLengthListFiltered = taskLengthList.filter { taskFilterProcessor.taskLengthFilter(it) }
         val metrics = metricsProvider.get()
         val aggregatedData = TaskMeasurementAggregated(metrics, taskLengthList)
         val aggregatedDataFiltered = TaskMeasurementAggregated(metrics, taskLengthListFiltered)
+
         publisherProvider.get().forEach {
             if (it is TaskDependencyGraphPublisher) {
                 it.publish(aggregatedData)
