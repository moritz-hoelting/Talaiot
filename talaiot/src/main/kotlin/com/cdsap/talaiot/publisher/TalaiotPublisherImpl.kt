package com.cdsap.talaiot.publisher

import com.cdsap.talaiot.entities.TaskLength
import com.cdsap.talaiot.entities.TaskMeasurementAggregated
import com.cdsap.talaiot.metrics.MetricsProvider
import org.gradle.api.Project


class TalaiotPublisherImpl(
    val project: Project
) : TalaiotPublisher {
    override fun provideMetrics(): Map<String, String> = MetricsProvider(project).get()

    override fun providePublishers(): List<Publisher> = PublishersProvider(project).get()

    override fun publish(taskLengthList: MutableList<TaskLength>) {
<<<<<<< HEAD
        val aggregatedData = TaskMeasurementAggregated(metrics, taskLengthList)
        publishers.forEach {
            println("aslslsallas")
=======
        val aggregatedData = TaskMeasurementAggregated(provideMetrics(), taskLengthList)
        providePublishers().forEach {
>>>>>>> d19aff33
            it.publish(aggregatedData)
        }
    }
}
<|MERGE_RESOLUTION|>--- conflicted
+++ resolved
@@ -14,14 +14,8 @@
     override fun providePublishers(): List<Publisher> = PublishersProvider(project).get()
 
     override fun publish(taskLengthList: MutableList<TaskLength>) {
-<<<<<<< HEAD
-        val aggregatedData = TaskMeasurementAggregated(metrics, taskLengthList)
-        publishers.forEach {
-            println("aslslsallas")
-=======
         val aggregatedData = TaskMeasurementAggregated(provideMetrics(), taskLengthList)
         providePublishers().forEach {
->>>>>>> d19aff33
             it.publish(aggregatedData)
         }
     }
