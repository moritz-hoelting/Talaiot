package com.cdsap.talaiot


import com.cdsap.talaiot.entities.TaskLength
import com.cdsap.talaiot.entities.TaskMessageState
import com.cdsap.talaiot.publisher.TalaiotPublisher
import org.gradle.BuildListener
import org.gradle.BuildResult
import org.gradle.api.Task
import org.gradle.api.execution.TaskExecutionListener
import org.gradle.api.initialization.Settings
import org.gradle.api.invocation.Gradle
import org.gradle.api.tasks.TaskState


class TalaiotListener(
    private val talaiotPublisher: TalaiotPublisher,
    private val extension: TalaiotExtension
) : BuildListener, TaskExecutionListener {

    private val taskLenghtList = mutableListOf<TaskLength>()
    private var listOfTasks: HashMap<String, Long> = hashMapOf()

    override fun settingsEvaluated(settings: Settings) {
    }

    override fun buildFinished(result: BuildResult) {
<<<<<<< HEAD
        println("paso")

        talaiotPublisher.publish(taskLenghtList)
=======
        if (extension.ignoreWhen == null || extension.ignoreWhen?.shouldIgnore() == false) {
            talaiotPublisher.publish(taskLenghtList)
        }
>>>>>>> d19aff33
    }

    override fun projectsLoaded(gradle: Gradle) {
    }

    override fun buildStarted(gradle: Gradle) {
    }

    override fun projectsEvaluated(gradle: Gradle) {
    }

    override fun beforeExecute(task: Task) {
        listOfTasks[task.path] = System.currentTimeMillis()
    }

    override fun afterExecute(task: Task, state: TaskState) {
        val time = System.currentTimeMillis() - (listOfTasks[task.path] as Long)
        taskLenghtList.add(
            TaskLength(
                ms = time,
                taskName = task.path,
                state = when (state.skipMessage) {
                    "UP-TO-DATE" -> TaskMessageState.UP_TO_DATE
                    "FROM-CACHE" -> TaskMessageState.FROM_CACHE
                    "NO-SOURCE" -> TaskMessageState.NO_SOURCE
                    else -> TaskMessageState.NO_MESSAGE_STATE
                }
            )
        )
    }
}
<|MERGE_RESOLUTION|>--- conflicted
+++ resolved
@@ -25,15 +25,9 @@
     }
 
     override fun buildFinished(result: BuildResult) {
-<<<<<<< HEAD
-        println("paso")
-
-        talaiotPublisher.publish(taskLenghtList)
-=======
         if (extension.ignoreWhen == null || extension.ignoreWhen?.shouldIgnore() == false) {
             talaiotPublisher.publish(taskLenghtList)
         }
->>>>>>> d19aff33
     }
 
     override fun projectsLoaded(gradle: Gradle) {
