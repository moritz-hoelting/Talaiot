--- conflicted
+++ resolved
@@ -1,30 +1,3 @@
-<<<<<<< HEAD
-//
-//buildscript {
-//    repositories {
-//        google()
-//        jcenter()
-//        mavenLocal()
-//    }
-//    dependencies {
-//        classpath("com.android.tools.build:gradle:3.2.1")
-//        //classpath("com.cdsap:talaiot:0.1.8-SNAPSHOT")
-//        classpath(kotlin("gradle-plugin", version = "1.3.10"))
-//
-//        // NOTE: Do not place your application dependencies here; they belong
-//        // in the individual module build.gradle.kts files
-//    }
-//}
-//
-//repositories {
-//    google()
-//    jcenter()
-//    mavenLocal()
-//    maven(url = "https://dl.bintray.com/kotlin/ktor")
-//    gradlePluginPortal()
-//
-//}
-=======
 
 buildscript {
     repositories {
@@ -34,7 +7,7 @@
     }
     dependencies {
         classpath("com.android.tools.build:gradle:3.2.1")
-        classpath("com.cdsap:talaiot:0.1.8.4-SNAPSHOT")
+        classpath("com.cdsap:talaiot-gradle-4:0.1.8.5-SNAPSHOT")
         classpath(kotlin("gradle-plugin", version = "1.3.10"))
     }
 }
@@ -46,5 +19,4 @@
     maven(url = "https://dl.bintray.com/kotlin/ktor")
     gradlePluginPortal()
 
-}
->>>>>>> d19aff33
+}