# Talaiot

[ ![Download](https://api.bintray.com/packages/cdsap/maven/talaiot/images/download.svg?version=0.1.10) ](https://bintray.com/cdsap/maven/talaiot/0.1.10/link)


Talaiot is a simple and extensible plugin targeting teams using Gradle Build System.
It records duration of your Gradle tasks helping to understand problems of the build.  

Some of the features are:

* Integration with Time/Series systems 
* Extensible definition of metrics depending of the requirements.
* Definition of custom publishers
* Develop it entirely with Kotlin 

![](resources/dashboard.png) 


**_What is a Talaiot?_**

_"... while some certainly had a defensive purpose, the use of others is not clearly understood. Some believe them to have served the purpose of lookout or signalling towers..."_

https://en.wikipedia.org/wiki/Talaiot


## Setup Plugin

Include in the classpath the latest version of Talaiot:
````
classpath("com.cdsap:talaiot:<latest_version>")
````

Apply the plugin:

````
plugins {
    id("talaiot")
}
````

<<<<<<< HEAD
Check these articles to see how to setup with Groovy(all the examples in the README are in KTS).
=======
Check [this](https://github.com/cdsap/Talaiot/wiki/Groovy-setup) article to see how to setup Talaiot with  Groovy(all the examples in the README are in KTS.
>>>>>>> f74c3049

## Basic configuration

````
talaiot {
    publishers {
        influxDbPublisher {
            dbName = "tracking"
            url = "http://localhost:3003"
            urlMetric = "tracking"
        }

    }
    metrics {
        gitMetrics = false
        performanceMetrics = false
    }
}
````
This example adds the `InfluxDbPublisher` with the information of the InfluxDb Server where it will be posted the information tracked.
Additionally we are disabling the metrics for Git and Performance.

## Talaiot Extension

| Property  |      Description                                                       |
|---------- |------------------------------------------------------------------------|
| logger    | Mode for logging (Silent,Info)                                         |
| ignoreWhen| Configuration to ignore the execution of Talaiot                       |
| publishers| Configuration to define where to submit the information of the build   |
| metrics   | Additional information tracked during the execution of the task        |

### IgnoreWhen

| Property   |      Description      |
|----------- |-----------------------|
| envName    |Name of the Property   |
| envValue   |Value of the Property  |

We will use IgnoreWhebn when we want to ignore publishing the results of the build. One use case is to ignore it when we 
are building on CI 

````
talaiot {
    ignoreWhen {
        envName = "CI"
        envValue = "true"
    }
}
````


    
### Publishers
In terms of publishing Talaiot include some default Publishers, but at the same time 
you can extend it and create your own publisher for your requirements

#### Predefined Publishers
Simple output of the execution of the task. In console, at the end of the build will print by time each task  


| Property           |      Description                                                                                       |
|------------------- |--------------------------------------------------------------------------------------------------------|
| OutputPublisher    | Publish the results of the build on console, this Publisher will only print the task name and duration |
| InfluxDbPublisher  | Publish the results of the build to the InfluxDb database defined in the configuration                |



#### InfluxDbPublisher
Talaiot will send to the InfluxDb server defined in the configuration the values collected during the execution


| Property  |      Description                         |
|---------- |------------------------------------------|
| dbName    | Name of the database                     |
| url       | Url of the InfluxDb Server               |
| urlMetric | Name of the metric used in the execution |


#### Custom Publishers
Talaiot allows to use another Publishers defined by the requirements of your environment, in case you are using another implementation.
Check [here](https://github.com/cdsap/Talaiot/wiki/Publishers#custompublisher) how to define a custom publisher

### Metrics
For every measurement done, Talaiot adds metrics to help you later to analyze the data and detect problems.

Metrics are categorized by different configurations.

The Default Configuration of Metrics includes:

| Property               |      Description                                                     |
|----------------------- |----------------------------------------------------------------------|
| baseMetrics            |Collects information about the project, build, OS Id and user         |
| gitMetrics             |Metrics related to the Git configuration of the project               |
| performanceMetrics     |Metrics related to the Java arguments defined on the Gradle Build.    |
| gradleMetrics          |Metrics related to Gradle arguments                                   |

By default all the metrics are available but if you want to disable some group define the configuration like:
```
  metrics {
        gitMetrics = false
        perfomanceMetrics = false
  }
```


Check the [Wiki](https://github.com/cdsap/Talaiot/wiki/Metrics) to know more about the existing metrics

#### Extending metrics


If you need to add more information on the builds you can add more metrics under the `customMetrics` on the `MetricsConfiguration`

````
talaiot {
    metrics {
        customMetrics( "versionApp" to $version,
                       "customProperty" to getCustomProperty() 
                      )
    }
}
````
 
               
## Example: Analyzing Data provided by Talaiot

### Docker, InfluxDb and Grafana
To have a quick setup to see the possibilities of `Talaiot` we are providing a Docker image to set up quickly a Grafana + Inlfluxdb instances(based on [this](https://github.com/philhawthorne/docker-influxdb-grafana) great repo).  

Additionally we create a default database and a provisioned dashboard.
The source is [here](docker/Dockerfile):

TO run the Docker Image:
```sh
docker run -d \
  -p 3003:3003 \
  -p 3004:8083 \
  -p 8086:8086 \
  -p 22022:22 \
  -v /var/lib/influxdb \
  -v /var/lib/grafana \
  cdsap/talaiot:latest
```
  
And you can access to the local instance of Grafana through:

`http://localhost:3003` root/root
    
Finally, we are providing database and datasource for the InfluxDb instance to quick setup your configuration.


### Populating data 
If you access to the provisioned Dashbord included in the Docker Image(http://localhost:3003/d/F9jppxQiz/android-task-tracking?orgId=1) you will see an empty dashboard like:

![](resources/empty_dashboard.png)

If you want to check quickly how Talaiot help us you need to populate the data. We are providing script to populate data based in this 
example repository:
https://github.com/cdsap/TalaiotClientExample

This repository includes the `InfluxDbPubluser` configuration pointing to the InfluxDb and datastore defined in the Docker image:

```
talaiot {
    publishers {
        influxDbPublisher {
            dbName = "tracking"
            url = "http://localhost:3003"
            urlMetric = "tracking"
        }

    }
}

```

You can execute the script:

`bash populateDashboard/populate.sh `

The script will download the example repository and with the help of Gradle Profiler(https://github.com/gradle/gradle-profiler) 
will trigger number of builds defined in the scenario file:

```
    assemble {
    tasks = ["clean"]
    }
    clean_build {
    versions = ["5.1","4.10.2"]
    tasks = ["assembleDebug"]
    gradle-args = ["--parallel"]
    cleanup-tasks = ["clean"]
    run-using = cli
    warm-ups = 20
    }
```

Once is finished you can check the results on the Grafana Dashboard http://localhost:3003/d/F9jppxQiz/android-task-tracking?orgId=1


## Contributing
Talaiot is Open Source and accepts contributions of new Publishers, Metrics and Dashboards that we can include as provisioned ones in the Docker image.


## Thanks
Pascal Hartig, [Build Time Tracker](https://github.com/passy/build-time-tracker-plugin) it was totally an inspiration to build this plugin.

https://hub.docker.com/r/philhawthorne/docker-influxdb-grafanat
<|MERGE_RESOLUTION|>--- conflicted
+++ resolved
@@ -38,11 +38,7 @@
 }
 ````
 
-<<<<<<< HEAD
-Check these articles to see how to setup with Groovy(all the examples in the README are in KTS).
-=======
 Check [this](https://github.com/cdsap/Talaiot/wiki/Groovy-setup) article to see how to setup Talaiot with  Groovy(all the examples in the README are in KTS.
->>>>>>> f74c3049
 
 ## Basic configuration
 
@@ -242,11 +238,19 @@
 Once is finished you can check the results on the Grafana Dashboard http://localhost:3003/d/F9jppxQiz/android-task-tracking?orgId=1
 
 
+## Other Plugins
+Talaiot is not a new idea, there are multiple awesome plugins to use to achieve the same results:
+
+* [Gradle Enterprise](https://gradle.com/#): Actually if you are using Gradle Enterprise Talaiot is useless because the aggregation 
+is great and you have the support from Gradle :) 
+
+* [Build Time Tracker](https://github.com/passy/build-time-tracker-plugin) by Pascal Hartig(@passy).
+
+* [Kuronometer](https://github.com/pedrovgs/Kuronometer): Plugin developed with Scala and FP concepts by Pedro Vicente Gómez Sánchez(@pedrovgs)
+
+
 ## Contributing
 Talaiot is Open Source and accepts contributions of new Publishers, Metrics and Dashboards that we can include as provisioned ones in the Docker image.
 
-
 ## Thanks
 Pascal Hartig, [Build Time Tracker](https://github.com/passy/build-time-tracker-plugin) it was totally an inspiration to build this plugin.
-
-https://hub.docker.com/r/philhawthorne/docker-influxdb-grafanat
