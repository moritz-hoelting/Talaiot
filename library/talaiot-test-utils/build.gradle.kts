--- conflicted
+++ resolved
@@ -8,17 +8,5 @@
     implementation("org.testcontainers:testcontainers:1.11.3")
     api("org.testcontainers:influxdb:1.11.3")
     api("org.testcontainers:elasticsearch:1.12.0")
-<<<<<<< HEAD
-=======
 
-}
-
-tasks {
-    compileKotlin {
-        kotlinOptions.jvmTarget = "1.8"
-    }
-    compileTestKotlin {
-        kotlinOptions.jvmTarget = "1.8"
-    }
->>>>>>> 3ed3ecdf
 }